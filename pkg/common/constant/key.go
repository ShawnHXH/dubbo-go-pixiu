/*
 * Licensed to the Apache Software Foundation (ASF) under one or more
 * contributor license agreements.  See the NOTICE file distributed with
 * this work for additional information regarding copyright ownership.
 * The ASF licenses this file to You under the Apache License, Version 2.0
 * (the "License"); you may not use this file except in compliance with
 * the License.  You may obtain a copy of the License at
 *
 *     http://www.apache.org/licenses/LICENSE-2.0
 *
 * Unless required by applicable law or agreed to in writing, software
 * distributed under the License is distributed on an "AS IS" BASIS,
 * WITHOUT WARRANTIES OR CONDITIONS OF ANY KIND, either express or implied.
 * See the License for the specific language governing permissions and
 * limitations under the License.
 */

package constant

const (
	HTTPConnectManagerFilter = "dgp.filter.httpconnectionmanager"

<<<<<<< HEAD
	HTTPAuthorityFilter    = "dgp.filter.http.authority"
	HTTPProxyFilter        = "dgp.filter.http.httpproxy"
	HTTPHeaderFilter       = "dgp.filter.http.header"
	HTTPHostFilter         = "dgp.filter.http.host"
	HTTPMetricFilter       = "dgp.filter.http.metric"
	HTTPRecoveryFilter     = "dgp.filter.http.recovery"
	HTTPResponseFilter     = "dgp.filter.http.response"
	HTTPAccessLogFilter    = "dgp.filter.http.accesslog"
	HTTPRateLimitFilter    = "dgp.filter.http.ratelimit"
	HTTPGrpcProxyFilter    = "dgp.filter.http.grpcproxy"
	HTTPDubboProxyFilter   = "dgp.filter.http.dubboproxy"
	HTTPApiConfigFilter    = "dgp.filter.http.apiconfig"
	HTTPTimeoutFilter      = "dgp.filter.http.timeout"
	HTTPProxyRewriteFilter = "dgp.filter.http.proxyrewrite"
=======
	HTTPAuthorityFilter  = "dgp.filter.http.authority"
	HTTPProxyFilter      = "dgp.filter.http.httpproxy"
	HTTPHeaderFilter     = "dgp.filter.http.header"
	HTTPHostFilter       = "dgp.filter.http.host"
	HTTPMetricFilter     = "dgp.filter.http.metric"
	HTTPRecoveryFilter   = "dgp.filter.http.recovery"
	HTTPResponseFilter   = "dgp.filter.http.response"
	HTTPAccessLogFilter  = "dgp.filter.http.accesslog"
	HTTPRateLimitFilter  = "dgp.filter.http.ratelimit"
	HTTPGrpcProxyFilter  = "dgp.filter.http.grpcproxy"
	HTTPDubboProxyFilter = "dgp.filter.http.dubboproxy"
	HTTPApiConfigFilter  = "dgp.filter.http.apiconfig"
	HTTPTimeoutFilter    = "dgp.filter.http.timeout"
	TracingFilter        = "dgp.filters.tracing"
	HTTPCorsFilter       = "dgp.filter.http.cors"
>>>>>>> fb16f72a
)

const (
	SpringCloudAdapter = "dgp.adapter.springcloud"
)

const (
	ConfigPathKey    = "config"
	ApiConfigPathKey = "api-config"
	LogConfigPathKey = "log-config"
	LogLevelKey      = "log-level"
	LimitCpusKey     = "limit-cpus"
	LogFormatKey     = "log-format"
)<|MERGE_RESOLUTION|>--- conflicted
+++ resolved
@@ -20,22 +20,6 @@
 const (
 	HTTPConnectManagerFilter = "dgp.filter.httpconnectionmanager"
 
-<<<<<<< HEAD
-	HTTPAuthorityFilter    = "dgp.filter.http.authority"
-	HTTPProxyFilter        = "dgp.filter.http.httpproxy"
-	HTTPHeaderFilter       = "dgp.filter.http.header"
-	HTTPHostFilter         = "dgp.filter.http.host"
-	HTTPMetricFilter       = "dgp.filter.http.metric"
-	HTTPRecoveryFilter     = "dgp.filter.http.recovery"
-	HTTPResponseFilter     = "dgp.filter.http.response"
-	HTTPAccessLogFilter    = "dgp.filter.http.accesslog"
-	HTTPRateLimitFilter    = "dgp.filter.http.ratelimit"
-	HTTPGrpcProxyFilter    = "dgp.filter.http.grpcproxy"
-	HTTPDubboProxyFilter   = "dgp.filter.http.dubboproxy"
-	HTTPApiConfigFilter    = "dgp.filter.http.apiconfig"
-	HTTPTimeoutFilter      = "dgp.filter.http.timeout"
-	HTTPProxyRewriteFilter = "dgp.filter.http.proxyrewrite"
-=======
 	HTTPAuthorityFilter  = "dgp.filter.http.authority"
 	HTTPProxyFilter      = "dgp.filter.http.httpproxy"
 	HTTPHeaderFilter     = "dgp.filter.http.header"
@@ -51,7 +35,7 @@
 	HTTPTimeoutFilter    = "dgp.filter.http.timeout"
 	TracingFilter        = "dgp.filters.tracing"
 	HTTPCorsFilter       = "dgp.filter.http.cors"
->>>>>>> fb16f72a
+	HTTPProxyRewriteFilter = "dgp.filter.http.proxyrewrite"
 )
 
 const (
