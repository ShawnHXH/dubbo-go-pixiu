--- conflicted
+++ resolved
@@ -20,23 +20,18 @@
 import (
 	"context"
 	"fmt"
+	"github.com/apache/dubbo-go-pixiu/pkg/common/extension"
 	"net/http"
 )
 
-import (
-<<<<<<< HEAD
-=======
-	"github.com/dubbogo/dubbo-go-pixiu-filter/pkg/filter"
-)
 
 import (
->>>>>>> a309a6a3
 	pkgcontext "github.com/apache/dubbo-go-pixiu/pkg/context"
 	contexthttp "github.com/apache/dubbo-go-pixiu/pkg/context/http"
 )
 
 // GetMockHTTPContext mock context for test.
-func GetMockHTTPContext(r *http.Request, fc ...filter.Filter) *contexthttp.HttpContext {
+func GetMockHTTPContext(r *http.Request, fc ...extension.HttpFilter) *contexthttp.HttpContext {
 	result := &contexthttp.HttpContext{
 		BaseContext: &pkgcontext.BaseContext{
 			Index: -1,
@@ -49,7 +44,7 @@
 	result.Reset()
 	result.BaseContext.Ctx = context.Background()
 	for i := range fc {
-		result.Filters = append(result.Filters, fc[i])
+		result.Filters = append(result.Filters, fc[i].Handle)
 	}
 
 	return result
