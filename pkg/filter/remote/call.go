--- conflicted
+++ resolved
@@ -83,11 +83,7 @@
 		return
 	}
 
-<<<<<<< HEAD
-	resp, err := cli.Call(client.NewReq(c.Ctx, c.Request, api))
-=======
-	resp, err := cli.Call(client.NewReq(c.Request, *api))
->>>>>>> 4fd5118a
+	resp, err := cli.Call(client.NewReq(c.Ctx, c.Request, *api))
 
 	if err != nil {
 		logger.Errorf("[dubboproxy go] client do err:%v!", err)
