name: api name
description: api description
resources:
  - path: '/api/v1/test-dubbo/user'
    type: restful
    description: resource documentation
<<<<<<< HEAD
=======
    filters:
      - filter0
    plugins:
      groupNames:
        - group2
      pluginNames:
        - rate limit
        - access
>>>>>>> b5dfda5a
    methods:
      - httpVerb: GET
        onAir: true
        inboundRequest:
          requestType: http
          queryStrings:
            - name: name
              required: true
        integrationRequest:
          requestType: dubbo
          mappingParams:
            - name: queryStrings.name
              mapTo: 0
          applicationName: "BDTService"
          interface: "com.ikurento.user.UserProvider"
          method: "GetUser"
          paramTypes: [ "java.lang.String" ]
          group: "test"
          version: 1.0.0
          clusterName: "test_dubbo"
definitions:
  - name: modelDefinition
    schema: >-
      {
        "type" : "object",
        "properties" : {
          "id" : {
            "type" : "integer"
          },
          "type" : {
            "type" : "string"
          },
          "price" : {
            "type" : "number"
          }
        }
      }
pluginFilePath: "/Users/zhengxianle/dubbo-go-proxy/configs/plugins/plugin.so"
pluginsGroup:
  - groupName: "group1"
    plugins:
      - name: "rate limit"
        version: "0.0.1"
        priority: 1000
        externalLookupName: "ExternalPluginRateLimit"
      - name: "access"
        version: "0.0.1"
        priority: 1000
        externalLookupName: "ExternalPluginAccess"
  - groupName: "group2"
    plugins:
      - name: "blacklist"
        version: "0.0.1"
        priority: 1000
        externalLookupName: "ExternalPluginBlackList"<|MERGE_RESOLUTION|>--- conflicted
+++ resolved
@@ -4,17 +4,12 @@
   - path: '/api/v1/test-dubbo/user'
     type: restful
     description: resource documentation
-<<<<<<< HEAD
-=======
-    filters:
-      - filter0
     plugins:
       groupNames:
         - group2
       pluginNames:
         - rate limit
         - access
->>>>>>> b5dfda5a
     methods:
       - httpVerb: GET
         onAir: true
